--- conflicted
+++ resolved
@@ -277,18 +277,10 @@
         avg_losses[k].update_state(v)
 
       # Log the step.
-<<<<<<< HEAD
-      loss_msg = 'Step:%d Loss:%.2f' % (step, losses['total_loss'].numpy())
-      for loss_name, loss_val in losses.items():
-        loss_msg = loss_msg + ' %s: %.2f' % (loss_name, loss_val.numpy())
-
-      logging.info(loss_msg)
-=======
       log_str = 'step: {}\t'.format(int(step))
       for k, v in losses.items():
         log_str += '{}: {:.2f}\t'.format(k, v)
       logging.info(log_str)
->>>>>>> 300af156
 
       # Write Summaries.
       if step % steps_per_summary == 0:
